# Koan MCP HTTP+SSE Transport Implementation

**Status:** Draft
**Author:** Koan Framework Team
**Date:** September 2025
**Version:** 1.0

## Abstract

This proposal defines the implementation of HTTP + Server-Sent Events (SSE) transport for `Koan.Mcp`, enabling remote network-based MCP clients to interact with Koan entity endpoints. While STDIO transport (Phase 1) provides local agent integration for development scenarios, HTTP+SSE transport unlocks remote access for web-based IDEs, distributed systems, and multi-tenant deployments. The implementation maintains Koan's "Reference = Intent" principle while introducing configurable authentication, session management, and security controls.

## Motivation

### Current Limitations

The existing STDIO transport implementation (Koan v0.6.x) provides:
- ✅ **Local agent integration**: Claude Desktop, Cursor, VS Code agents via subprocess spawning
- ✅ **Development experience**: Zero-config tool exposure for `[McpEntity]` decorated types
- ✅ **Service parity**: Shared execution layer with REST/GraphQL via `IEntityEndpointService`

However, STDIO transport has fundamental constraints:
- ❌ **Local-only access**: Requires client to spawn Koan process as child (not suitable for remote/cloud scenarios)
- ❌ **No authentication**: Relies on OS process trust model
- ❌ **Single session**: One client per process instance
- ❌ **No network distribution**: Cannot serve multiple remote IDE instances

### Target Scenarios

HTTP+SSE transport enables:

1. **Remote IDE Integration**: GitHub Copilot Workspace, Cloud9, Replit connecting to Koan services over HTTP
2. **Multi-Tenant MCP Servers**: Single Koan instance serving multiple authenticated agents
3. **Containerized Deployments**: Koan services running in Kubernetes/Docker exposing MCP via ingress
4. **Cross-Network Access**: Agents calling MCP tools from different networks/VPCs with proper authentication
5. **Browser-Based Agents**: JavaScript/TypeScript MCP clients running in web applications

### Design Principles

- **Koan-style DX**: Package reference → auto-registration → configuration (not code)
- **Secure by Default**: Authentication required in production, optional in development
- **Service Parity**: Identical behavior to REST endpoints (same validation, hooks, diagnostics)
- **Transport Agnostic**: Share executor/registry logic between STDIO and HTTP+SSE
- **Progressive Enhancement**: HTTP+SSE builds on existing Phase 1 infrastructure

### Related Documentation

- **Implementation Guide** – [Expose MCP over HTTP + SSE](../guides/mcp-http-sse-howto.md) walks through enabling the transport, authenticating clients, and validating JSON-RPC traffic end-to-end in under fifteen minutes.
- **Integration Strategy** – [Koan MCP Integration Proposal](koan-mcp-integration.md) tracks the broader MCP roadmap and shows how the HTTP transport fits alongside STDIO and future WebSocket phases.

## Current State Analysis

### What's Implemented (STDIO Transport)

```
src/Koan.Mcp/
  ✅ McpEntityAttribute.cs          - Entity decoration for tool exposure
  ✅ McpEntityRegistry.cs            - Tool discovery and indexing
  ✅ Execution/EndpointToolExecutor.cs - Tool invocation via IEntityEndpointService
  ✅ Hosting/StdioTransport.cs       - STDIO JSON-RPC server (BackgroundService)
  ✅ Hosting/McpServer.cs            - Core orchestration
  ✅ Options/McpServerOptions.cs     - Configuration model
```

**STDIO Transport Flow:**
```
Console.In (stdin)
  → StreamJsonRpc (HeaderDelimitedMessageHandler)
  → McpRpcHandler (tools/list, tools/call)
  → EndpointToolExecutor
  → IEntityEndpointService<T,K>
  → Console.Out (stdout) via StreamJsonRpc
```

### What's Missing (HTTP+SSE Transport)

**Critical Gap:** `HttpSseTransport.cs` is a **placeholder** with no implementation:

```csharp
// Current state - 25 lines of placeholder
internal sealed class HttpSseTransport : BackgroundService
{
    protected override Task ExecuteAsync(CancellationToken stoppingToken)
    {
        _logger.LogInformation("HTTP + SSE MCP transport placeholder...");
        return Task.CompletedTask; // ❌ No functionality
    }
}
```

### Infrastructure Gaps

| Component | STDIO | HTTP+SSE | Status |
|-----------|-------|----------|--------|
| **Transport Layer** | stdin/stdout streams | HTTP GET (SSE channel) + HTTP POST (JSON-RPC submit) | ❌ Missing |
| **Message Framing** | HeaderDelimited | SSE events (`data: {...}\n\n`) | ❌ Missing |
| **Connection Model** | Single session | Multi-client sessions | ❌ Missing |
| **Authentication** | None (local trust) | Bearer tokens / OAuth | ❌ Missing |
| **Session Management** | CancellationTokenSource | HttpSseSessionManager | ❌ Missing |
| **Capability Discovery** | `tools/list` (JSON-RPC) | GET `/mcp/capabilities` | ❌ Missing |
| **Endpoint Mapping** | N/A | GET `/mcp/sse` + POST `/mcp/rpc` + GET `/mcp/capabilities` | ❌ Missing |
| **CORS Support** | N/A | Configurable origins | ❌ Missing |
| **Rate Limiting** | N/A | Per-user limits | ❌ Missing |
| **Health Monitoring** | ✅ IHealthAggregator | ❌ Not implemented |

## Review Highlights

### Strengths confirmed during implementation review

- The GET-based `/mcp/sse` handshake plus dedicated POST `/mcp/rpc` endpoint matches mainstream SSE expectations, allowing stock HTTP tooling and reverse proxies to participate without special framing rules.
- Capability discovery is now a first-class HTTP surface at `/mcp/capabilities`, keeping Koan’s “reference = intent” boot story intact while giving dashboards and hosted IDEs a simple JSON contract to inspect.
- Auto-registration through `KoanWebStartupFilter` preserves the familiar configuration-first DX: once `EnableHttpSseTransport` is true the web pipeline maps the endpoints, publishes boot diagnostics, and enforces authorization consistently.

### Remaining gaps and mitigation plan

- `HttpSseRpcBridge` currently routes JSON-RPC methods directly rather than using `IMcpTransportDispatcher`; the manual loop is well-covered by unit tests but is marked for replacement once `StreamJsonRpc` exposes an SSE-friendly message handler.
- Health reporting now surfaces connection counts and keep-alive cadence, but additional transport metrics (latency, payload size) are tracked for a future observability milestone.
- Documentation and samples continue to grow—this proposal links to the new hands-on how-to guide so developers can validate the transport end-to-end while the full sample refresh is in progress.

## Proposed Solution

### Architecture Overview

```
┌─────────────────┐       GET /mcp/sse            ┌────────────────────────┐
│  MCP Client     │ ────────────────────────────> │  SSE Stream Endpoint   │
│  (Browser/IDE)  │ <═══════════════════════════  │  (ASP.NET Core)        │
└─────────────────┘        text/event-stream       └────────────────────────┘
           │                                            │
           │ POST /mcp/rpc (JSON-RPC 2.0)               ▼
           └────────────────────────────────────────> ┌──────────────────────────┐
                                                    │  HttpSseSessionManager    │
                                                    │  - Concurrency limits     │
                                                    │  - Heartbeats & health    │
                                                    └──────────────────────────┘
                                                               │
                                                               ▼
                                                    ┌──────────────────────────┐
                                                    │  StreamJsonRpc Dispatcher│
                                                    │  (IMcpTransportDispatcher│
                                                    │   reused from STDIO)     │
                                                    └──────────────────────────┘
                                                               │
                                                               ▼
                                                    ┌──────────────────────────┐
                                                    │  EndpointToolExecutor    │
                                                    │  (Shared with STDIO)     │
                                                    └──────────────────────────┘

                  Capability Discovery → GET /mcp/capabilities (JSON summary)
```

**Flow summary:**
1. Client opens a long-lived `GET /mcp/sse` stream (optionally including an `access_token` query parameter when headers are unavailable). The server responds with a `connected` SSE event containing the generated `sessionId`.
2. Client submits JSON-RPC requests to `POST /mcp/rpc`, passing the `sessionId` via both `X-Mcp-Session` header and `sessionId` query string. The transport emits `ack` events when a request is accepted and streams results/errors over the same SSE channel using the shared `IMcpTransportDispatcher`.
3. Tooling and health surfaces discover exposed capabilities via `GET /mcp/capabilities`, a simple JSON document mirroring `tools/list` output and transport metadata for compatibility with mainstream SSE deployment patterns.

### Core Components

#### 1. HTTP Endpoint Infrastructure

**File:** `src/Koan.Mcp/Extensions/EndpointExtensions.cs`

This endpoint surface mirrors mainstream SSE deployments: a GET endpoint to establish the stream, a separate POST endpoint for upstream JSON payloads, and a discovery GET route that exposes transport metadata for clients that cannot call `tools/list` until the stream is active.

```csharp
public static class EndpointExtensions
{
    public static IEndpointRouteBuilder MapKoanMcpEndpoints(this IEndpointRouteBuilder endpoints)
    {
        var services = endpoints.ServiceProvider;
        var optionsMonitor = services.GetRequiredService<IOptionsMonitor<McpServerOptions>>();
        var options = optionsMonitor.CurrentValue;

        if (!options.EnableHttpSseTransport)
        {
            return endpoints;
        }

        var baseRoute = options.HttpSseRoute?.TrimEnd('/') ?? "/mcp";
        var httpTransport = services.GetRequiredService<HttpSseTransport>();
        var capabilityReporter = services.GetRequiredService<IMcpCapabilityReporter>();

        var group = endpoints.MapGroup(baseRoute);
        if (options.RequireAuthentication)
        {
            group.RequireAuthorization();
        }

        group.MapGet("sse", httpTransport.AcceptStreamAsync)
             .Produces("text/event-stream")
             .WithName("KoanMcpSseStream");

        group.MapPost("rpc", httpTransport.SubmitRequestAsync)
             .Accepts<JsonRpcRequest>("application/json")
             .Produces("application/json")
             .WithName("KoanMcpRpcSubmit");

        if (options.PublishCapabilityEndpoint)
        {
            group.MapGet("capabilities", async context =>
            {
                var payload = await capabilityReporter.GetCapabilitiesAsync(context.RequestAborted);
                await context.Response.WriteAsJsonAsync(payload);
            })
            .Produces("application/json")
            .WithName("KoanMcpCapabilities");
        }

        return endpoints;
    }
}
```

**Auto-Registration** (via `KoanWebStartupFilter`, sharing the existing routing block):
```csharp
public Action<IApplicationBuilder> Configure(Action<IApplicationBuilder> next)
{
    return app =>
    {
        next(app);

        app.UseEndpoints(endpoints =>
        {
            endpoints.MapKoanEndpoints();       // existing REST/GraphQL wiring
            endpoints.MapKoanMcpEndpoints();    // HTTP+SSE transport routed in the same block
        });
    };
}
```

#### 2. Session Management

**File:** `src/Koan.Mcp/Hosting/HttpSseSessionManager.cs`

```csharp
public sealed class HttpSseSessionManager : IHostedService, IDisposable
{
    private readonly ConcurrentDictionary<string, HttpSseSession> _sessions = new();
    private readonly IOptionsMonitor<McpServerOptions> _options;
    private readonly ISystemClock _clock;
    private readonly IHealthAggregator _health;
    private Timer? _heartbeatTimer;

    public HttpSseSessionManager(
        IOptionsMonitor<McpServerOptions> options,
        ISystemClock clock,
        IHealthAggregator health)
    {
        _options = options;
        _clock = clock;
        _health = health;
    }

    public bool TryOpenSession(HttpContext context, out HttpSseSession session)
    {
        var limit = _options.CurrentValue.MaxConcurrentConnections;
        if (_sessions.Count >= limit)
<<<<<<< HEAD
        {
            session = default!;
            return false;
        }

        var id = Guid.NewGuid().ToString("n");
        session = new HttpSseSession(
            id,
            context.User,
            context.Response.Body,
            CancellationTokenSource.CreateLinkedTokenSource(context.RequestAborted),
            _clock.UtcNow);

        if (!_sessions.TryAdd(id, session))
        {
=======
        {
            session = default!;
            return false;
        }

        var id = Guid.NewGuid().ToString("n");
        session = new HttpSseSession(
            id,
            context.User,
            context.Response.Body,
            CancellationTokenSource.CreateLinkedTokenSource(context.RequestAborted),
            _clock.UtcNow);

        if (!_sessions.TryAdd(id, session))
        {
>>>>>>> 6c1e218f
            session.Dispose();
            return false;
        }

        _health.Publish(new McpTransportHealthSnapshot(
            activeConnections: _sessions.Count,
            lastChangeUtc: _clock.UtcNow));

        return true;
<<<<<<< HEAD
    }

    public bool TryGet(string sessionId, out HttpSseSession session)
        => _sessions.TryGetValue(sessionId, out session);

    public void CloseSession(HttpSseSession session)
    {
        if (_sessions.TryRemove(session.Id, out _))
        {
            session.Complete();
            session.Dispose();
            _health.Publish(new McpTransportHealthSnapshot(
                activeConnections: _sessions.Count,
                lastChangeUtc: _clock.UtcNow));
        }
    }

    public Task StartAsync(CancellationToken cancellationToken)
    {
        _heartbeatTimer = new Timer(_ => BroadcastHeartbeat(), null,
            _options.CurrentValue.Transport.SseKeepAliveInterval,
            _options.CurrentValue.Transport.SseKeepAliveInterval);
        return Task.CompletedTask;
    }

=======
    }

    public bool TryGet(string sessionId, out HttpSseSession session)
        => _sessions.TryGetValue(sessionId, out session);

    public void CloseSession(HttpSseSession session)
    {
        if (_sessions.TryRemove(session.Id, out _))
        {
            session.Complete();
            session.Dispose();
            _health.Publish(new McpTransportHealthSnapshot(
                activeConnections: _sessions.Count,
                lastChangeUtc: _clock.UtcNow));
        }
    }

    public Task StartAsync(CancellationToken cancellationToken)
    {
        _heartbeatTimer = new Timer(_ => BroadcastHeartbeat(), null,
            _options.CurrentValue.Transport.SseKeepAliveInterval,
            _options.CurrentValue.Transport.SseKeepAliveInterval);
        return Task.CompletedTask;
    }

>>>>>>> 6c1e218f
    public Task StopAsync(CancellationToken cancellationToken)
    {
        _heartbeatTimer?.Dispose();
        foreach (var session in _sessions.Values)
        {
            session.Cancellation.Cancel();
            session.Complete();
        }
        return Task.CompletedTask;
    }

    private void BroadcastHeartbeat()
    {
        var payload = new { timestamp = _clock.UtcNow };
        foreach (var session in _sessions.Values)
        {
            session.Enqueue(ServerSentEvent.Heartbeat(payload));
        }
    }

    public void Dispose() => _heartbeatTimer?.Dispose();
}

public readonly record struct McpTransportHealthSnapshot(int ActiveConnections, DateTimeOffset LastChangeUtc)
    : IHealthPayload;

public sealed class HttpSseSession : IDisposable
{
    private readonly Channel<ServerSentEvent> _outbound = Channel.CreateUnbounded<ServerSentEvent>();

    internal HttpSseSession(
        string id,
        ClaimsPrincipal user,
        Stream responseStream,
        CancellationTokenSource cancellation,
        DateTimeOffset createdAt)
    {
        Id = id;
        User = user;
        ResponseStream = responseStream;
        Cancellation = cancellation;
        CreatedAt = createdAt;
        LastActivityUtc = createdAt;
    }

    public string Id { get; }
    public ClaimsPrincipal User { get; }
    public Stream ResponseStream { get; }
    public CancellationTokenSource Cancellation { get; }
    public DateTimeOffset CreatedAt { get; }
    public DateTimeOffset LastActivityUtc { get; private set; }

    private HttpSseRpcBridge? _bridge;

    public ValueTask<ServerSentEvent> DequeueAsync(CancellationToken ct)
        => _outbound.Reader.ReadAsync(ct);

    public IAsyncEnumerable<ServerSentEvent> OutboundMessages(CancellationToken ct)
        => _outbound.Reader.ReadAllAsync(ct);

    public void Enqueue(ServerSentEvent message)
    {
        LastActivityUtc = DateTimeOffset.UtcNow;
        _outbound.Writer.TryWrite(message);
    }

    public void AttachBridge(HttpSseRpcBridge bridge) => _bridge = bridge;
    public HttpSseRpcBridge Bridge => _bridge ?? throw new InvalidOperationException("Session bridge not initialised");

    public void Complete() => _outbound.Writer.TryComplete();

    public void Dispose() => Cancellation.Dispose();
}
```

<<<<<<< HEAD
#### 3. JSON-RPC Bridge
=======
#### 3. StreamJsonRpc Bridge
>>>>>>> 6c1e218f

**File:** `src/Koan.Mcp/Hosting/HttpSseRpcBridge.cs`

```csharp
public sealed class HttpSseRpcBridge : IAsyncDisposable
{
<<<<<<< HEAD
    private readonly Channel<JsonRpcEnvelope> _requests = Channel.CreateUnbounded<JsonRpcEnvelope>(new()
    {
        SingleReader = true,
        AllowSynchronousContinuations = false
    });
    private readonly CancellationTokenSource _cts;
    private readonly Task _processingTask;
    private readonly McpRpcHandler _handler;

    public HttpSseRpcBridge(
        McpServer server,
        McpEntityRegistry registry,
        IOptionsMonitor<McpServerOptions> options,
        HttpSseSession session,
        ILogger<HttpSseRpcBridge> logger)
    {
        _handler = server.CreateHandler();
        _cts = CancellationTokenSource.CreateLinkedTokenSource(session.Cancellation.Token);
        _processingTask = Task.Run(ProcessAsync);
    }

    public ValueTask SubmitAsync(JsonRpcEnvelope request, CancellationToken cancellationToken)
    {
        if (!_requests.Writer.TryWrite(request))
        {
            return new ValueTask(_requests.Writer.WriteAsync(request, cancellationToken).AsTask());
        }

        return ValueTask.CompletedTask;
    }

    private async Task ProcessAsync()
    {
        await foreach (var envelope in _requests.Reader.ReadAllAsync(_cts.Token).ConfigureAwait(false))
        {
            await DispatchAsync(envelope, _cts.Token).ConfigureAwait(false);
        }
    }

    public async ValueTask DisposeAsync()
    {
        _cts.Cancel();
        try
        {
            await _processingTask.ConfigureAwait(false);
=======
    private readonly Channel<JsonRpcMessage> _inbound = Channel.CreateUnbounded<JsonRpcMessage>();
    private readonly JsonRpc _rpc;

    public HttpSseRpcBridge(
        IMcpTransportDispatcher dispatcher,
        HttpSseSession session,
        ILogger<HttpSseRpcBridge> logger)
    {
        var handler = new SseJsonRpcMessageHandler(session, _inbound);
        _rpc = new JsonRpc(handler, dispatcher);
        _rpc.TraceSource.Switch.Level = SourceLevels.Information;
        _rpc.StartListening();
    }

    public ValueTask SubmitAsync(JsonRpcRequest request, CancellationToken cancellationToken)
        => _inbound.Writer.WriteAsync(request, cancellationToken);

    public Task Completion => _rpc.Completion;

    public async ValueTask DisposeAsync()
    {
        _inbound.Writer.TryComplete();
        try
        {
            await _rpc.Completion.ConfigureAwait(false);
>>>>>>> 6c1e218f
        }
        catch (OperationCanceledException)
        {
        }
<<<<<<< HEAD
        finally
        {
            _cts.Dispose();
        }
=======
    }
}

internal sealed class SseJsonRpcMessageHandler : IJsonRpcMessageHandler
{
    private readonly HttpSseSession _session;
    private readonly Channel<JsonRpcMessage> _inbound;

    public SseJsonRpcMessageHandler(HttpSseSession session, Channel<JsonRpcMessage> inbound)
    {
        _session = session;
        _inbound = inbound;
>>>>>>> 6c1e218f
    }
}
```

- `DispatchAsync` forwards `tools/list`, `tools/call`, and `ping` invocations to the shared `McpRpcHandler`, ensuring HTTP + SSE clients continue to reuse Koan’s endpoint metadata, request translation, and diagnostics pipeline.
- Access control honours per-entity `RequireAuthentication` and `RequiredScopes` declarations before invoking the executor, mirroring the STDIO transport’s guardrails.
- Heartbeats, acknowledgements, and final results are streamed back to the client by enqueuing serialized `ServerSentEvent` payloads on the active session.

> **Future improvement:** once StreamJsonRpc exposes a message handler abstraction suited for SSE transports, the bridge can swap to the shared `IMcpTransportDispatcher` to remove the remaining custom dispatch loop.

#### 4. Server-Sent Event Primitives

**File:** `src/Koan.Mcp/Hosting/ServerSentEvent.cs`

```csharp
public readonly record struct ServerSentEvent(string Event, JsonNode Payload)
{
    public static ServerSentEvent Connected(string sessionId, DateTimeOffset timestamp) =>
        new("connected", JsonNode.Parse(JsonSerializer.Serialize(new
        {
            sessionId,
            timestamp
        }))!);

    public static ServerSentEvent Heartbeat(object payload) =>
        new("heartbeat", JsonNode.Parse(JsonSerializer.Serialize(payload))!);

    public static ServerSentEvent FromJsonRpc(JsonRpcMessage message) =>
        new(message is JsonRpcError ? "error" : "result",
            JsonNode.Parse(JsonSerializer.Serialize(message))!);

<<<<<<< HEAD
=======
    public async ValueTask<JsonRpcMessage> ReadAsync(CancellationToken cancellationToken)
    {
        return await _inbound.Reader.ReadAsync(cancellationToken);
    }

    public ValueTask WriteAsync(JsonRpcMessage content, CancellationToken cancellationToken)
    {
        _session.Enqueue(ServerSentEvent.FromJsonRpc(content));
        return ValueTask.CompletedTask;
    }

    public void Dispose() { }
}
```

#### 4. Server-Sent Event Primitives

**File:** `src/Koan.Mcp/Hosting/ServerSentEvent.cs`

```csharp
public readonly record struct ServerSentEvent(string Event, JsonNode Payload)
{
    public static ServerSentEvent Connected(string sessionId, DateTimeOffset timestamp) =>
        new("connected", JsonNode.Parse(JsonSerializer.Serialize(new
        {
            sessionId,
            timestamp
        }))!);

    public static ServerSentEvent Heartbeat(object payload) =>
        new("heartbeat", JsonNode.Parse(JsonSerializer.Serialize(payload))!);

    public static ServerSentEvent FromJsonRpc(JsonRpcMessage message) =>
        new(message is JsonRpcError ? "error" : "result",
            JsonNode.Parse(JsonSerializer.Serialize(message))!);

>>>>>>> 6c1e218f
    public static ServerSentEvent Acknowledged(object? id) =>
        new("ack", JsonNode.Parse(JsonSerializer.Serialize(new { id }))!);

    public string ToWireFormat()
    {
        using var buffer = new ArrayBufferWriter<byte>();
        using var writer = new Utf8JsonWriter(buffer);
        Payload.WriteTo(writer);
        writer.Flush();

        var builder = new StringBuilder()
            .Append("event: ").Append(Event).Append('\n')
            .Append("data: ").Append(Encoding.UTF8.GetString(buffer.WrittenSpan)).Append("\n\n");

        return builder.ToString();
    }
}
```

```csharp
internal static class HttpSseHeaders
{
    public const string SessionId = "X-Mcp-Session";
}
```

#### 5. HTTP+SSE Transport Implementation

**File:** `src/Koan.Mcp/Hosting/HttpSseTransport.cs` (replace placeholder)

```csharp
public sealed class HttpSseTransport
{
    private readonly HttpSseSessionManager _sessions;
    private readonly IMcpTransportDispatcher _dispatcher;
    private readonly IOptionsMonitor<McpServerOptions> _options;
    private readonly ISystemClock _clock;
    private readonly ILogger<HttpSseTransport> _logger;

    public HttpSseTransport(
        HttpSseSessionManager sessions,
        IMcpTransportDispatcher dispatcher,
        IOptionsMonitor<McpServerOptions> options,
        ISystemClock clock,
        ILogger<HttpSseTransport> logger)
<<<<<<< HEAD
    {
        _sessions = sessions;
        _dispatcher = dispatcher;
        _options = options;
        _clock = clock;
        _logger = logger;
    }

    public async Task AcceptStreamAsync(HttpContext context)
    {
        var options = _options.CurrentValue;

        if (options.RequireAuthentication && context.User?.Identity?.IsAuthenticated != true)
        {
            context.Response.StatusCode = StatusCodes.Status401Unauthorized;
            await context.Response.WriteAsJsonAsync(new { error = "unauthorized" });
            return;
        }

        if (!_sessions.TryOpenSession(context, out var session))
        {
            context.Response.StatusCode = StatusCodes.Status429TooManyRequests;
            await context.Response.WriteAsJsonAsync(new { error = "max_connections_exceeded" });
            return;
        }

=======
    {
        _sessions = sessions;
        _dispatcher = dispatcher;
        _options = options;
        _clock = clock;
        _logger = logger;
    }

    public async Task AcceptStreamAsync(HttpContext context)
    {
        var options = _options.CurrentValue;

        if (options.RequireAuthentication && context.User?.Identity?.IsAuthenticated != true)
        {
            context.Response.StatusCode = StatusCodes.Status401Unauthorized;
            await context.Response.WriteAsJsonAsync(new { error = "unauthorized" });
            return;
        }

        if (!_sessions.TryOpenSession(context, out var session))
        {
            context.Response.StatusCode = StatusCodes.Status429TooManyRequests;
            await context.Response.WriteAsJsonAsync(new { error = "max_connections_exceeded" });
            return;
        }

>>>>>>> 6c1e218f
        context.Response.ContentType = "text/event-stream";
        context.Response.Headers.CacheControl = "no-cache";
        context.Response.Headers.Connection = "keep-alive";
        context.Response.Headers["X-Accel-Buffering"] = "no";

        await using var bridge = new HttpSseRpcBridge(_dispatcher, session, _logger);
        session.AttachBridge(bridge);
        session.Enqueue(ServerSentEvent.Connected(session.Id, _clock.UtcNow));

        try
        {
            await foreach (var evt in session.OutboundMessages(context.RequestAborted))
            {
                await context.Response.WriteAsync(evt.ToWireFormat(), context.RequestAborted);
                await context.Response.Body.FlushAsync(context.RequestAborted);
            }
        }
        catch (OperationCanceledException)
        {
            _logger.LogDebug("MCP SSE session {SessionId} cancelled", session.Id);
        }
        finally
        {
            _sessions.CloseSession(session);
        }
    }

    public async Task<IResult> SubmitRequestAsync(HttpContext context)
    {
        var sessionId = context.Request.Headers[HttpSseHeaders.SessionId];
        if (StringValues.IsNullOrEmpty(sessionId))
        {
            sessionId = context.Request.Query["sessionId"];
        }

        if (StringValues.IsNullOrEmpty(sessionId) || !_sessions.TryGet(sessionId!, out var session))
        {
            return Results.NotFound(new { error = "unknown_session" });
        }

        using var reader = new StreamReader(context.Request.Body, Encoding.UTF8);
        var json = await reader.ReadToEndAsync();
        var request = JsonSerializer.Deserialize<JsonRpcRequest>(json);

        if (request is null)
        {
            return Results.BadRequest(new { error = "invalid_jsonrpc" });
        }

        await session.Bridge.SubmitAsync(request, context.RequestAborted);
        session.Enqueue(ServerSentEvent.Acknowledged(request.Id));

        return Results.Accepted($"{context.Request.Path}?sessionId={session.Id}");
    }
}
```

### Configuration Model

**Extend:** `src/Koan.Mcp/Options/McpServerOptions.cs`

```csharp
public sealed class McpServerOptions
{
    // Existing STDIO config
    public bool EnableStdioTransport { get; set; } = true;

    // New HTTP+SSE config
    public bool EnableHttpSseTransport { get; set; } = false; // Opt-in for security
    public string HttpSseRoute { get; set; } = "/mcp";

    // Authentication
    private bool? _requireAuthentication;
    public bool RequireAuthentication
    {
        get => _requireAuthentication ?? (KoanEnv.IsProduction || KoanEnv.InContainer);
        set => _requireAuthentication = value;
    }

    // Connection limits
    public int MaxConcurrentConnections { get; set; } = 100;
    public TimeSpan SseConnectionTimeout { get; set; } = TimeSpan.FromMinutes(30);

    // CORS
    public bool EnableCors { get; set; } = false;
    public string[] AllowedOrigins { get; set; } = Array.Empty<string>();

    // Transport-specific settings
    public McpTransportOptions Transport { get; set; } = new();

    // Capability discovery endpoint toggle
    public bool PublishCapabilityEndpoint { get; set; } = true;

    // Existing options...
    public ISet<string> AllowedEntities { get; } = new HashSet<string>();
    public ISet<string> DeniedEntities { get; } = new HashSet<string>();
    public Dictionary<string, McpEntityOverride> EntityOverrides { get; } = new();
}
```

- `HttpSseRoute` now represents the route prefix (default `/mcp`), producing `/mcp/sse`, `/mcp/rpc`, and `/mcp/capabilities`.
- `PublishCapabilityEndpoint` toggles the discovery endpoint for environments that restrict anonymous metadata exposure.

**Extend:** `src/Koan.Mcp/Options/McpTransportOptions.cs`

```csharp
public sealed class McpTransportOptions
{
    // Existing
    public TimeSpan HeartbeatInterval { get; set; } = TimeSpan.FromSeconds(30);
    public TimeSpan ShutdownTimeout { get; set; } = TimeSpan.FromSeconds(10);
    public string LoggerCategory { get; set; } = "Koan.Transport.Mcp";

    // New HTTP+SSE specific
    public int SseBufferSize { get; set; } = 8192;
    public TimeSpan SseKeepAliveInterval { get; set; } = TimeSpan.FromSeconds(15);
}
```

**Extend:** `src/Koan.Mcp/McpEntityAttribute.cs`

```csharp
[Flags]
public enum McpTransportMode
{
    None = 0,
    Stdio = 1,
    HttpSse = 2,
    All = Stdio | HttpSse
}

[AttributeUsage(AttributeTargets.Class, AllowMultiple = false)]
public sealed class McpEntityAttribute : Attribute
{
    // Existing members...

    public bool? RequireAuthentication { get; set; }
    public McpTransportMode EnabledTransports { get; set; } = McpTransportMode.All;
}

public sealed class McpEntityOverride
{
    // Existing members...

    public bool? RequireAuthentication { get; set; }
    public McpTransportMode? EnabledTransports { get; set; }
}
```

### Service Registration

**Update:** `src/Koan.Mcp/Extensions/ServiceCollectionExtensions.cs`

```csharp
public static IServiceCollection AddKoanMcp(this IServiceCollection services, IConfiguration? configuration = null)
{
    // Existing STDIO registrations...
    services.TryAddSingleton<McpEntityRegistry>();
    services.TryAddSingleton<EndpointToolExecutor>();
    services.TryAddSingleton<IMcpTransportDispatcher, StreamJsonRpcTransportDispatcher>();
    services.TryAddSingleton<McpServer>();
    services.AddHostedService<StdioTransport>();

    // New HTTP+SSE registrations
    services.TryAddSingleton<HttpSseSessionManager>();
    services.AddHostedService(sp => sp.GetRequiredService<HttpSseSessionManager>());
    services.TryAddSingleton<HttpSseTransport>();
    services.TryAddSingleton<IMcpCapabilityReporter, HttpSseCapabilityReporter>();

    // CORS (conditional)
    var options = configuration?.GetSection("Koan:Mcp").Get<McpServerOptions>();
    if (options?.EnableHttpSseTransport == true && options.EnableCors)
    {
        services.AddCors(corsOptions =>
        {
            corsOptions.AddPolicy("KoanMcp", policy =>
            {
                policy.WithOrigins(options.AllowedOrigins)
                      .AllowCredentials()
                      .WithHeaders("Authorization", "Content-Type", HttpSseHeaders.SessionId)
                      .WithMethods("GET", "POST", "OPTIONS");
            });
        });
    }

    return services;
}
```

**File:** `src/Koan.Mcp/Diagnostics/IMcpCapabilityReporter.cs`

```csharp
public interface IMcpCapabilityReporter
{
    Task<McpCapabilityDocument> GetCapabilitiesAsync(CancellationToken cancellationToken);
}

public sealed class HttpSseCapabilityReporter : IMcpCapabilityReporter
{
    private readonly McpEntityRegistry _registry;
    private readonly IOptionsMonitor<McpServerOptions> _options;

    public HttpSseCapabilityReporter(
        McpEntityRegistry registry,
        IOptionsMonitor<McpServerOptions> options)
    {
        _registry = registry;
        _options = options;
    }

    public Task<McpCapabilityDocument> GetCapabilitiesAsync(CancellationToken cancellationToken)
    {
        var options = _options.CurrentValue;
        var tools = _registry.GetAll().Select(entity => new McpCapabilityTool
        {
            Name = entity.Name,
            Description = entity.Description,
            RequireAuthentication = entity.RequireAuthentication ?? options.RequireAuthentication,
            EnabledTransports = entity.EnabledTransports
        }).ToArray();

        return Task.FromResult(new McpCapabilityDocument
        {
            Version = "2.0",
            Transports = new[]
            {
                new McpTransportDescription
                {
                    Kind = "http+sse",
                    StreamEndpoint = options.HttpSseRoute.TrimEnd('/') + "/sse",
                    SubmitEndpoint = options.HttpSseRoute.TrimEnd('/') + "/rpc",
                    CapabilityEndpoint = options.PublishCapabilityEndpoint
                        ? options.HttpSseRoute.TrimEnd('/') + "/capabilities" : null,
                    RequireAuthentication = options.RequireAuthentication
                }
            },
            Tools = tools
        });
    }
}
```

```csharp
public sealed record McpCapabilityDocument
{
    public string Version { get; init; } = "2.0";
    public IReadOnlyList<McpTransportDescription> Transports { get; init; } = Array.Empty<McpTransportDescription>();
    public IReadOnlyList<McpCapabilityTool> Tools { get; init; } = Array.Empty<McpCapabilityTool>();
}

public sealed record McpTransportDescription
{
    public required string Kind { get; init; }
    public required string StreamEndpoint { get; init; }
    public required string SubmitEndpoint { get; init; }
    public string? CapabilityEndpoint { get; init; }
    public bool RequireAuthentication { get; init; }
}

public sealed record McpCapabilityTool
{
    public required string Name { get; init; }
    public string? Description { get; init; }
    public bool RequireAuthentication { get; init; }
    public McpTransportMode EnabledTransports { get; init; } = McpTransportMode.All;
}
```

**Update:** `src/Koan.Mcp/Hosting/KoanMcpAutoRegistrar.cs`

```csharp
public Task RegisterAsync(IBootReportWriter writer, CancellationToken cancellationToken)
{
    var options = _options.CurrentValue;

    writer.Section("Model Context Protocol", section =>
    {
        section.Property("STDIO", options.EnableStdioTransport ? "enabled" : "disabled");
        section.Property("HTTP+SSE", options.EnableHttpSseTransport ? "enabled" : "disabled");

        if (options.EnableHttpSseTransport)
        {
            section.Property("Route", options.HttpSseRoute);
            section.Property("Requires Authentication", options.RequireAuthentication);
            section.Property("Capability Endpoint", options.PublishCapabilityEndpoint);
        }
    });

    return Task.CompletedTask;
}
```

## Developer Experience

### Server-Side Setup

#### 1. Entity Declaration (Existing Pattern ✅)

```csharp
using Koan.Mcp;
using Koan.Data.Core.Model;

[McpEntity(
    Name = "TrialSite",
    Description = "Clinical trial site operations",
    RequiredScopes = new[] { "clinical:operations" }
)]
public sealed class TrialSite : Entity<TrialSite>
{
    public string Name { get; set; } = string.Empty;
    public string Location { get; set; } = string.Empty;
    // ... auto-generates CRUD tools
}
```

#### 2. Configuration

**Development (Anonymous Access):**
```jsonc
// appsettings.Development.json
{
  "Koan": {
    "Mcp": {
      "EnableStdioTransport": true,      // Local Claude Desktop
      "EnableHttpSseTransport": true,    // Remote IDEs
      "RequireAuthentication": false,    // ⚠️ Dev only!
      "EnableCors": true,
      "AllowedOrigins": ["http://localhost:3000"]
    }
  }
}
```

**Production (Secure):**
```jsonc
// appsettings.Production.json
{
  "Koan": {
    "Mcp": {
      "EnableStdioTransport": false,     // Disable local access
      "EnableHttpSseTransport": true,
      "RequireAuthentication": true,     // ✅ Enforced
      "HttpSseRoute": "/mcp",
      "MaxConcurrentConnections": 1000,
      "PublishCapabilityEndpoint": true,
      "EnableCors": true,
      "AllowedOrigins": ["https://ide.example.com"]
    }
  }
}
```

**Hybrid (Mixed Auth):**
```jsonc
{
  "Koan": {
    "Mcp": {
      "EnableHttpSseTransport": true,
      "RequireAuthentication": false,    // Global: anonymous OK

      "EntityOverrides": {
        "PublicData": {
          "RequireAuthentication": false
        },
        "SecureData": {
          "RequireAuthentication": true,
          "RequiredScopes": ["admin:read"]
        }
      }
    }
  }
}
```

#### 3. Program.cs (Zero Config)

```csharp
using Koan.Web.Extensions;

var builder = WebApplication.CreateBuilder(args);

builder.Services.AddKoan()
    .AsWebApi()
    .AsProxiedApi();

// MCP auto-registered via KoanAutoRegistrar
builder.Services.AddKoanMcp(builder.Configuration);

var app = builder.Build();

// Endpoints auto-mapped via KoanWebStartupFilter
app.Run();
```

### Client-Side Consumption

#### TypeScript/JavaScript Client

```typescript
// 1. Authenticate (if required)
async function authenticate(): Promise<string> {
  const response = await fetch('http://localhost:5110/.testoauth/token', {
    method: 'POST',
    headers: { 'Content-Type': 'application/x-www-form-urlencoded' },
    body: new URLSearchParams({
      grant_type: 'client_credentials',
      client_id: 'mcp-client',
      client_secret: 'dev-secret',
      scope: 'clinical:operations'
    })
  });
  return (await response.json()).access_token;
}

type PendingRequest = {
  resolve: (value: any) => void;
  reject: (reason: Error) => void;
};

// 2. MCP Client
class KoanMcpClient {
  private eventSource?: EventSource;
  private sessionId?: string;
  private requestId = 1;
  private readonly pending = new Map<number, PendingRequest>();

  constructor(private readonly baseUrl: string, private readonly token?: string) {}
<<<<<<< HEAD

  private async ensureConnected(): Promise<void> {
    if (this.eventSource && this.sessionId) {
      return;
    }

=======

  private async ensureConnected(): Promise<void> {
    if (this.eventSource && this.sessionId) {
      return;
    }

>>>>>>> 6c1e218f
    const url = new URL('/mcp/sse', this.baseUrl);
    if (this.token) {
      url.searchParams.set('access_token', this.token);
    }

    this.eventSource = new EventSource(url.toString(), { withCredentials: true });

    await new Promise<void>((resolve, reject) => {
      this.eventSource!.addEventListener('connected', event => {
        const payload = JSON.parse((event as MessageEvent).data);
        this.sessionId = payload.sessionId;
        resolve();
      }, { once: true });

      this.eventSource!.addEventListener('error', () => {
        reject(new Error('Failed to establish MCP SSE session.'));
      }, { once: true });
    });

    this.eventSource.addEventListener('result', event => {
      const message = JSON.parse((event as MessageEvent).data);
      const pending = this.pending.get(message.id);
      if (pending) {
        pending.resolve(message.result);
        this.pending.delete(message.id);
      }
<<<<<<< HEAD
    });

    this.eventSource.addEventListener('ack', event => {
      const message = JSON.parse((event as MessageEvent).data);
      console.debug('MCP request acknowledged', message.id);
    });

=======
    });

    this.eventSource.addEventListener('ack', event => {
      const message = JSON.parse((event as MessageEvent).data);
      console.debug('MCP request acknowledged', message.id);
    });

>>>>>>> 6c1e218f
    this.eventSource.addEventListener('error', event => {
      const message = JSON.parse((event as MessageEvent).data);
      const pending = this.pending.get(message.id ?? 0);
      if (pending) {
        pending.reject(new Error(message.error?.message ?? 'Unknown MCP error'));
        this.pending.delete(message.id ?? 0);
      }
    });
  }

  async callTool(toolName: string, params: any): Promise<any> {
    await this.ensureConnected();
    if (!this.sessionId) {
      throw new Error('MCP session not established');
    }

    const id = this.requestId++;
    const payload = {
      jsonrpc: '2.0',
      method: 'tools/call',
      params: { name: toolName, arguments: params },
      id
    };

    const headers: Record<string, string> = {
      'Content-Type': 'application/json',
      'X-Mcp-Session': this.sessionId
    };

    if (this.token) {
      headers['Authorization'] = `Bearer ${this.token}`;
    }

    const submitUrl = new URL('/mcp/rpc', this.baseUrl);
    submitUrl.searchParams.set('sessionId', this.sessionId);

    const completion = new Promise<any>((resolve, reject) => {
      this.pending.set(id, { resolve, reject });
    });

    await fetch(submitUrl.toString(), {
      method: 'POST',
      headers,
      body: JSON.stringify(payload)
    });

    return completion;
  }
}

// 3. Usage
const token = await authenticate();
const client = new KoanMcpClient('http://localhost:5110', token);

const sites = await client.callTool('TrialSite_List', { pageSize: 10 });
console.log(sites);
```

> ℹ️ When running in a browser, use an `EventSource` polyfill (e.g., `eventsource-polyfill`) if you need to set authorization headers; otherwise rely on HTTPS cookies or the temporary `access_token` query parameter demonstrated above.

#### Python Client

```python
import json
import time
import requests
import sseclient  # pip install sseclient-py


class KoanMcpClient:
    def __init__(self, base_url: str, token: str | None = None) -> None:
        self.base_url = base_url.rstrip('/')
        self.token = token
        self._sse_client: sseclient.SSEClient | None = None
        self._session_id: str | None = None

    def _ensure_connected(self) -> None:
        if self._sse_client and self._session_id:
            return

        headers = {'Accept': 'text/event-stream'}
        params = {}
        if self.token:
            headers['Authorization'] = f'Bearer {self.token}'
            params['access_token'] = self.token

        response = requests.get(
            f"{self.base_url}/mcp/sse",
            headers=headers,
            params=params,
            stream=True,
            timeout=30,
        )
        response.raise_for_status()

        client = sseclient.SSEClient(response)
        for event in client.events():
            if event.event == 'connected':
                payload = json.loads(event.data)
                self._session_id = payload['sessionId']
                break

        self._sse_client = client

    def call_tool(self, tool_name: str, params: dict) -> dict:
        self._ensure_connected()
        assert self._session_id and self._sse_client

        request_id = int(time.time() * 1000)
        payload = {
            'jsonrpc': '2.0',
            'method': 'tools/call',
            'params': {'name': tool_name, 'arguments': params},
            'id': request_id,
        }

        headers = {
            'Content-Type': 'application/json',
            'X-Mcp-Session': self._session_id,
        }
        if self.token:
            headers['Authorization'] = f'Bearer {self.token}'

        response = requests.post(
            f"{self.base_url}/mcp/rpc",
            params={'sessionId': self._session_id},
            headers=headers,
            json=payload,
            timeout=30,
        )
        response.raise_for_status()

        for event in self._sse_client.events():
            body = json.loads(event.data)
            if event.event == 'ack':
                continue
            if event.event == 'result' and body.get('id') == request_id:
                return body['result']
            if event.event == 'error' and body.get('id') == request_id:
                raise RuntimeError(body['error']['message'])

        raise RuntimeError('MCP server closed stream before responding')


# Usage (anonymous dev mode)
client = KoanMcpClient('http://localhost:5110')
sites = client.call_tool('TrialSite_List', {'pageSize': 10})
```

#### cURL Example

```bash
# With authentication
TOKEN=$(curl -X POST http://localhost:5110/.testoauth/token \
  -d "grant_type=client_credentials&client_id=mcp-client&client_secret=dev-secret" \
  | jq -r '.access_token')

# Terminal 1: establish SSE stream (observe `connected` event for sessionId)
curl -N "http://localhost:5110/mcp/sse?access_token=$TOKEN" \
  -H "Accept: text/event-stream" \
  -H "Authorization: Bearer $TOKEN"

# Terminal 2: submit JSON-RPC call using sessionId from the connected event
SESSION_ID="<value from connected event>"
curl -X POST "http://localhost:5110/mcp/rpc?sessionId=$SESSION_ID" \
  -H "Authorization: Bearer $TOKEN" \
  -H "X-Mcp-Session: $SESSION_ID" \
  -H "Content-Type: application/json" \
  -d '{"jsonrpc":"2.0","method":"tools/list","id":1}'

# Optional: discover capabilities over HTTP+SSE
curl -s "http://localhost:5110/mcp/capabilities" \
  -H "Authorization: Bearer $TOKEN" | jq
```

## Authentication & Security

### Authentication Modes

#### Mode 1: Environment-Aware Default (Recommended)

```csharp
// Options default based on environment
public bool RequireAuthentication
{
    get => _requireAuthentication ?? (KoanEnv.IsProduction || KoanEnv.InContainer);
    set => _requireAuthentication = value;
}
```

**Behavior:**
- **Production/Container**: Authentication **required** (default)
- **Development**: Authentication **optional** (default)
- **Explicit config**: Always respected (override environment detection)

#### Mode 2: Explicit Configuration

```jsonc
{
  "Koan": {
    "Mcp": {
      "RequireAuthentication": true  // Override environment detection
    }
  }
}
```

#### Mode 3: Per-Entity Control

```csharp
// Public entity - no auth
[McpEntity(Name = "PublicData", RequireAuthentication = false, EnabledTransports = McpTransportMode.HttpSse)]
public sealed class PublicData : Entity<PublicData> { }

// Secure entity - auth required (overrides global)
[McpEntity(
    Name = "SecureData",
    RequireAuthentication = true,
    EnabledTransports = McpTransportMode.All,
    RequiredScopes = new[] { "admin:write" }
)]
public sealed class SecureData : Entity<SecureData> { }
```

### Security Controls

**CORS Configuration:**
```csharp
if (options.EnableCors && options.AllowedOrigins.Any())
{
    services.AddCors(cors => cors.AddPolicy("KoanMcp", policy =>
    {
        policy.WithOrigins(options.AllowedOrigins)
              .AllowCredentials()
              .WithHeaders("Authorization", "Content-Type", HttpSseHeaders.SessionId)
              .WithMethods("GET", "POST", "OPTIONS");
    }));
}
```

**Rate Limiting Integration:**
```csharp
// Leverage existing Koan.Web rate limiting
if (options.EnableRateLimiting)
{
    app.UseRateLimiter(); // Applied before MCP endpoints
}
```

**TLS Enforcement (Production):**
```csharp
if ((KoanEnv.IsProduction || KoanEnv.InContainer) && !httpContext.Request.IsHttps)
{
    httpContext.Response.StatusCode = 400;
    await httpContext.Response.WriteAsJsonAsync(new
    {
        error = "https_required",
        message = "MCP HTTP+SSE requires HTTPS in production"
    });
    return;
}
```

**SSE Authentication Guidance:**
- Prefer `Authorization` headers or authenticated cookies whenever possible. When browser-native `EventSource` cannot send headers, allow short-lived `access_token` query parameters only over HTTPS and with rate limiting enabled.
- The transport rejects query-string tokens when HTTPS is not negotiated in production/container environments.
- Clients should send both the `X-Mcp-Session` header and the `sessionId` query parameter when posting JSON-RPC payloads to accommodate caches and tracing.

### Security Warning System

```csharp
// Startup warning for insecure configurations
if (!options.RequireAuthentication && (KoanEnv.IsProduction || KoanEnv.InContainer))
{
    _logger.LogWarning(
        "SECURITY WARNING: MCP HTTP+SSE transport running without authentication in {Environment}. " +
        "Set Koan:Mcp:RequireAuthentication=true or enable per-entity auth controls.",
        KoanEnv.Environment
    );
}
```

## Implementation Plan

### Phase 1: Core Infrastructure (Week 1-2)

**Priority: Critical**

- [ ] Implement `HttpSseSessionManager` with concurrent session enforcement and heartbeat scheduling
- [ ] Implement `HttpSseSession` channel pipeline (enqueue/dequeue, bridge attachment)
- [ ] Create `ServerSentEvent` + `HttpSseHeaders` primitives
- [ ] Implement `HttpSseRpcBridge` leveraging existing `IMcpTransportDispatcher`
- [ ] Replace `HttpSseTransport` placeholder with GET `/sse` accept + POST `/rpc` submit flows

**Deliverables:**
- Working `/mcp/sse` stream endpoint
- `/mcp/rpc` submission endpoint using StreamJsonRpc
- Multi-client session support with connection limits

### Phase 2: Configuration & Registration (Week 2)

**Priority: Critical**

- [ ] Extend `McpServerOptions` with HTTP+SSE flags (`HttpSseRoute`, `PublishCapabilityEndpoint`)
- [ ] Extend `McpTransportOptions` with SSE-specific settings
- [ ] Update `McpEntityAttribute`/`McpEntityOverride` with `RequireAuthentication` + transport modes
- [ ] Update `ServiceCollectionExtensions.AddKoanMcp()` for session manager hosted service + capability reporter
- [ ] Create `EndpointExtensions.MapKoanMcpEndpoints()` mapping GET `/sse`, POST `/rpc`, GET `/capabilities`
- [ ] Update `KoanWebStartupFilter` to reuse the existing endpoint routing block
- [ ] Add environment-aware authentication defaults (production requires auth)
- [ ] Update `KoanMcpAutoRegistrar` to include HTTP+SSE state in boot report

**Deliverables:**
- Configuration model complete (options + overrides)
- Auto-registration working with boot report coverage
- Endpoint mapping functional across transports

### Phase 3: Authentication & Security (Week 3)

**Priority: High**

- [ ] Integrate bearer token validation from `httpContext.User`
- [ ] Implement scope enforcement (check `RequiredScopes`)
- [ ] Wire per-entity authentication overrides + transport filters
- [ ] Implement CORS configuration allowing GET/POST + `X-Mcp-Session`
- [ ] Enforce HTTPS for authenticated production requests
- [ ] Add SSE authentication guidance + query-token guardrails
- [ ] Add HTTP error responses (401, 403, 429, 500)
- [ ] Add security warning system for insecure configs

**Deliverables:**
- Authentication working (bearer tokens, scopes)
- CORS configured for SSE + RPC
- Security warnings operational

### Phase 4: Monitoring & Diagnostics (Week 3)

**Priority: Medium**

- [ ] Implement health reporting (track active connections) via `IHealthAggregator`
- [ ] Add SSE heartbeat loop (periodic keep-alive events)
- [ ] Structured logging with session IDs + request IDs
- [ ] Error/result/ack event streaming for MCP clients
- [ ] Integration with existing Koan observability + boot report

**Deliverables:**
- Health metrics exposed
- Heartbeat operational
- Logging integrated

### Phase 5: Testing & Documentation (Week 4)

**Priority: Medium**

- [ ] Unit tests for `HttpSseSessionManager` lifecycle (limits, heartbeats)
- [ ] Integration tests for auth flow
- [ ] Load testing (concurrent connections + long-running sessions)
- [ ] Security testing (invalid tokens, CORS violations)
- [ ] Update S12.MedTrials sample with HTTP+SSE config and capability endpoint
- [ ] Write client SDK examples (TypeScript, Python) with GET/POST flow
- [ ] Document security best practices and SSE auth guidance

**Deliverables:**
- Test coverage >80%
- S12 sample updated
- Client SDKs documented

### Effort Estimation

| Phase | Duration | Priority |
|-------|----------|----------|
| Core Infrastructure | 5-7 days | Critical |
| Configuration & Registration | 2-3 days | Critical |
| Authentication & Security | 3-4 days | High |
| Monitoring & Diagnostics | 2-3 days | Medium |
| Testing & Documentation | 3-4 days | Medium |
| **Total** | **15-21 days** | - |

**Team Size:** 1-2 senior developers
**Target Release:** Koan v0.7.0

## Success Criteria

### Functional Requirements

- ✅ HTTP+SSE transport exposes all `[McpEntity]` decorated types
- ✅ Identical tool results to REST endpoints (service parity)
- ✅ Support 100+ concurrent SSE connections
- ✅ Authentication via bearer tokens (OAuth 2.0 compatible)
- ✅ Per-entity scope enforcement
- ✅ CORS configurable for browser clients
- ✅ Graceful shutdown with active connections

### Non-Functional Requirements

- ✅ Zero-config enablement in development
- ✅ Secure-by-default in production
- ✅ <100ms latency from request to first SSE event
- ✅ <5MB memory overhead per SSE connection
- ✅ Health metrics exposed via existing Koan observability
- ✅ Structured logging with correlation IDs

### Developer Experience

- ✅ Package reference → auto-registration (no manual setup)
- ✅ Configuration-driven (not code-driven)
- ✅ Compatible with existing `Koan.Web.Auth` providers
- ✅ Sample client SDKs (TypeScript, Python)
- ✅ Deployment guides (Docker, Kubernetes, reverse proxy)

## Open Questions

1. **WebSocket Transport Priority**: Should WebSocket transport (Phase 3) be prioritized over HTTP+SSE, or wait for MCP protocol stability?
   - **Recommendation**: Defer WebSocket to Phase 3; HTTP+SSE covers 90% of use cases

2. **Streaming Tool Results**: Should individual tool calls support streaming responses (multiple SSE events per tool)?
   - **Recommendation**: Add in Phase 3 as opt-in via `[McpEntity(EnableStreaming = true)]`

3. **Request Batching**: Should HTTP+SSE support batched JSON-RPC requests (multiple tools in one POST)?
   - **Recommendation**: Yes, add in Phase 2 as part of dispatcher implementation

4. **Session Persistence**: Should sessions persist across HTTP requests (session ID in query string)?
   - **Recommendation**: No for initial implementation; each POST is stateless SSE connection

## References

- [Model Context Protocol Specification](https://spec.modelcontextprotocol.io/)
- [Server-Sent Events (SSE) Standard](https://html.spec.whatwg.org/multipage/server-sent-events.html)
- Koan Decision: AI-0012 - MCP JSON-RPC Runtime Standard
- Koan Proposal: koan-mcp-integration.md (Phase 1 STDIO implementation)
- Sample Implementation: S12.MedTrials (STDIO transport reference)

## Appendix: SSE Event Format

### Connection Event
```
event: connected
data: {"sessionId":"abc123","timestamp":"2025-09-24T10:00:00Z"}

```

### Result Event
```
event: result
data: {"jsonrpc":"2.0","id":1,"result":{"tools":[{"name":"TrialSite_List","description":"List trial sites"}]}}

```

### Error Event
```
event: error
data: {"jsonrpc":"2.0","id":1,"error":{"code":-32600,"message":"Invalid request"}}

```

### Acknowledgement Event
```
event: ack
data: {"id":1}

```

### Heartbeat Event
```
event: heartbeat
data: {"timestamp":"2025-09-24T10:00:15Z"}

```

### End Event
```
event: end
data: {"timestamp":"2025-09-24T10:00:30Z"}

```

---

**Status Update:** Ready for review and approval
**Next Steps:** Technical review → Implementation kickoff → S12 sample integration<|MERGE_RESOLUTION|>--- conflicted
+++ resolved
@@ -255,7 +255,6 @@
     {
         var limit = _options.CurrentValue.MaxConcurrentConnections;
         if (_sessions.Count >= limit)
-<<<<<<< HEAD
         {
             session = default!;
             return false;
@@ -271,23 +270,6 @@
 
         if (!_sessions.TryAdd(id, session))
         {
-=======
-        {
-            session = default!;
-            return false;
-        }
-
-        var id = Guid.NewGuid().ToString("n");
-        session = new HttpSseSession(
-            id,
-            context.User,
-            context.Response.Body,
-            CancellationTokenSource.CreateLinkedTokenSource(context.RequestAborted),
-            _clock.UtcNow);
-
-        if (!_sessions.TryAdd(id, session))
-        {
->>>>>>> 6c1e218f
             session.Dispose();
             return false;
         }
@@ -297,7 +279,6 @@
             lastChangeUtc: _clock.UtcNow));
 
         return true;
-<<<<<<< HEAD
     }
 
     public bool TryGet(string sessionId, out HttpSseSession session)
@@ -322,34 +303,6 @@
             _options.CurrentValue.Transport.SseKeepAliveInterval);
         return Task.CompletedTask;
     }
-
-=======
-    }
-
-    public bool TryGet(string sessionId, out HttpSseSession session)
-        => _sessions.TryGetValue(sessionId, out session);
-
-    public void CloseSession(HttpSseSession session)
-    {
-        if (_sessions.TryRemove(session.Id, out _))
-        {
-            session.Complete();
-            session.Dispose();
-            _health.Publish(new McpTransportHealthSnapshot(
-                activeConnections: _sessions.Count,
-                lastChangeUtc: _clock.UtcNow));
-        }
-    }
-
-    public Task StartAsync(CancellationToken cancellationToken)
-    {
-        _heartbeatTimer = new Timer(_ => BroadcastHeartbeat(), null,
-            _options.CurrentValue.Transport.SseKeepAliveInterval,
-            _options.CurrentValue.Transport.SseKeepAliveInterval);
-        return Task.CompletedTask;
-    }
-
->>>>>>> 6c1e218f
     public Task StopAsync(CancellationToken cancellationToken)
     {
         _heartbeatTimer?.Dispose();
@@ -425,18 +378,13 @@
 }
 ```
 
-<<<<<<< HEAD
 #### 3. JSON-RPC Bridge
-=======
-#### 3. StreamJsonRpc Bridge
->>>>>>> 6c1e218f
 
 **File:** `src/Koan.Mcp/Hosting/HttpSseRpcBridge.cs`
 
 ```csharp
 public sealed class HttpSseRpcBridge : IAsyncDisposable
 {
-<<<<<<< HEAD
     private readonly Channel<JsonRpcEnvelope> _requests = Channel.CreateUnbounded<JsonRpcEnvelope>(new()
     {
         SingleReader = true,
@@ -482,56 +430,14 @@
         try
         {
             await _processingTask.ConfigureAwait(false);
-=======
-    private readonly Channel<JsonRpcMessage> _inbound = Channel.CreateUnbounded<JsonRpcMessage>();
-    private readonly JsonRpc _rpc;
-
-    public HttpSseRpcBridge(
-        IMcpTransportDispatcher dispatcher,
-        HttpSseSession session,
-        ILogger<HttpSseRpcBridge> logger)
-    {
-        var handler = new SseJsonRpcMessageHandler(session, _inbound);
-        _rpc = new JsonRpc(handler, dispatcher);
-        _rpc.TraceSource.Switch.Level = SourceLevels.Information;
-        _rpc.StartListening();
-    }
-
-    public ValueTask SubmitAsync(JsonRpcRequest request, CancellationToken cancellationToken)
-        => _inbound.Writer.WriteAsync(request, cancellationToken);
-
-    public Task Completion => _rpc.Completion;
-
-    public async ValueTask DisposeAsync()
-    {
-        _inbound.Writer.TryComplete();
-        try
-        {
-            await _rpc.Completion.ConfigureAwait(false);
->>>>>>> 6c1e218f
         }
         catch (OperationCanceledException)
         {
         }
-<<<<<<< HEAD
         finally
         {
             _cts.Dispose();
         }
-=======
-    }
-}
-
-internal sealed class SseJsonRpcMessageHandler : IJsonRpcMessageHandler
-{
-    private readonly HttpSseSession _session;
-    private readonly Channel<JsonRpcMessage> _inbound;
-
-    public SseJsonRpcMessageHandler(HttpSseSession session, Channel<JsonRpcMessage> inbound)
-    {
-        _session = session;
-        _inbound = inbound;
->>>>>>> 6c1e218f
     }
 }
 ```
@@ -563,8 +469,6 @@
         new(message is JsonRpcError ? "error" : "result",
             JsonNode.Parse(JsonSerializer.Serialize(message))!);
 
-<<<<<<< HEAD
-=======
     public async ValueTask<JsonRpcMessage> ReadAsync(CancellationToken cancellationToken)
     {
         return await _inbound.Reader.ReadAsync(cancellationToken);
@@ -601,7 +505,6 @@
         new(message is JsonRpcError ? "error" : "result",
             JsonNode.Parse(JsonSerializer.Serialize(message))!);
 
->>>>>>> 6c1e218f
     public static ServerSentEvent Acknowledged(object? id) =>
         new("ack", JsonNode.Parse(JsonSerializer.Serialize(new { id }))!);
 
@@ -647,7 +550,6 @@
         IOptionsMonitor<McpServerOptions> options,
         ISystemClock clock,
         ILogger<HttpSseTransport> logger)
-<<<<<<< HEAD
     {
         _sessions = sessions;
         _dispatcher = dispatcher;
@@ -674,34 +576,6 @@
             return;
         }
 
-=======
-    {
-        _sessions = sessions;
-        _dispatcher = dispatcher;
-        _options = options;
-        _clock = clock;
-        _logger = logger;
-    }
-
-    public async Task AcceptStreamAsync(HttpContext context)
-    {
-        var options = _options.CurrentValue;
-
-        if (options.RequireAuthentication && context.User?.Identity?.IsAuthenticated != true)
-        {
-            context.Response.StatusCode = StatusCodes.Status401Unauthorized;
-            await context.Response.WriteAsJsonAsync(new { error = "unauthorized" });
-            return;
-        }
-
-        if (!_sessions.TryOpenSession(context, out var session))
-        {
-            context.Response.StatusCode = StatusCodes.Status429TooManyRequests;
-            await context.Response.WriteAsJsonAsync(new { error = "max_connections_exceeded" });
-            return;
-        }
-
->>>>>>> 6c1e218f
         context.Response.ContentType = "text/event-stream";
         context.Response.Headers.CacheControl = "no-cache";
         context.Response.Headers.Connection = "keep-alive";
@@ -1129,21 +1003,12 @@
   private readonly pending = new Map<number, PendingRequest>();
 
   constructor(private readonly baseUrl: string, private readonly token?: string) {}
-<<<<<<< HEAD
 
   private async ensureConnected(): Promise<void> {
     if (this.eventSource && this.sessionId) {
       return;
     }
 
-=======
-
-  private async ensureConnected(): Promise<void> {
-    if (this.eventSource && this.sessionId) {
-      return;
-    }
-
->>>>>>> 6c1e218f
     const url = new URL('/mcp/sse', this.baseUrl);
     if (this.token) {
       url.searchParams.set('access_token', this.token);
@@ -1170,7 +1035,6 @@
         pending.resolve(message.result);
         this.pending.delete(message.id);
       }
-<<<<<<< HEAD
     });
 
     this.eventSource.addEventListener('ack', event => {
@@ -1178,15 +1042,6 @@
       console.debug('MCP request acknowledged', message.id);
     });
 
-=======
-    });
-
-    this.eventSource.addEventListener('ack', event => {
-      const message = JSON.parse((event as MessageEvent).data);
-      console.debug('MCP request acknowledged', message.id);
-    });
-
->>>>>>> 6c1e218f
     this.eventSource.addEventListener('error', event => {
       const message = JSON.parse((event as MessageEvent).data);
       const pending = this.pending.get(message.id ?? 0);
