{
  "Logging": {
    "LogLevel": {
      "Default": "Debug",
      "System": "Information",
      "Microsoft": "Information",
      "S13.DocMind": "Debug"
    }
  },
  "Koan": {
    "Environment": {
      "AllowMagicInProduction": false,
      "EnableDetailedBootReports": true
    },
    "Mcp": {
      "EnableHttpSseTransport": true,
      "RequireAuthentication": false,
      "HttpSseRoute": "/mcp"
    }
  },
<<<<<<< HEAD
  "S13": {
    "DocMind": {
      "StorageRoot": "./storage/dev",
      "EnableDetailedLogging": true,
      "DebugMode": true,
      "Processing": {
        "Queue": {
          "WorkerBatchSize": 2,
          "MaxRetryCount": 3,
          "InitialRetryDelay": "00:00:02",
          "BackoffMultiplier": 2.0,
          "MaxRetryDelay": "00:01:00",
          "UseJitter": true
        },
        "Pipeline": {
          "BatchSize": 2,
          "EmbeddingModel": "text-embedding-3-large",
          "EnableVisionInsights": true,
          "RecordDiagnostics": true
        }
      }
=======
  "DocMind": {
    "Storage": {
      "BasePath": "uploads/dev"
    },
    "Processing": {
      "QueueCapacity": 16,
      "MaxConcurrency": 2,
      "EnableVisionExtraction": true
    },
    "Ai": {
      "DefaultModel": "llama3",
      "EmbeddingModel": "nomic-embed-text"
>>>>>>> b07dac16
    }
  }
}<|MERGE_RESOLUTION|>--- conflicted
+++ resolved
@@ -18,7 +18,6 @@
       "HttpSseRoute": "/mcp"
     }
   },
-<<<<<<< HEAD
   "S13": {
     "DocMind": {
       "StorageRoot": "./storage/dev",
@@ -40,20 +39,6 @@
           "RecordDiagnostics": true
         }
       }
-=======
-  "DocMind": {
-    "Storage": {
-      "BasePath": "uploads/dev"
-    },
-    "Processing": {
-      "QueueCapacity": 16,
-      "MaxConcurrency": 2,
-      "EnableVisionExtraction": true
-    },
-    "Ai": {
-      "DefaultModel": "llama3",
-      "EmbeddingModel": "nomic-embed-text"
->>>>>>> b07dac16
     }
   }
 }