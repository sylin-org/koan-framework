{
  "Logging": {
    "LogLevel": {
      "Default": "Information",
      "Microsoft.AspNetCore": "Warning"
    }
  },
  "AllowedHosts": "*",
  "Koan": {
    "Mcp": {
      "EnableHttpSseTransport": true,
      "HttpSseRoute": "/mcp",
      "RequireAuthentication": false
    }
  },
<<<<<<< HEAD
  "S13": {
    "DocMind": {
      "StorageRoot": "./storage",
      "MaxFileSizeBytes": 52428800,
      "MaxConcurrentProcessing": 3,
      "SupportedContentTypes": [
        "text/plain",
        "application/pdf",
        "application/vnd.openxmlformats-officedocument.wordprocessingml.document",
        "image/jpeg",
        "image/png",
        "image/gif",
        "image/bmp"
      ],
      "Processing": {
        "Queue": {
          "WorkerBatchSize": 4,
          "MaxRetryCount": 5,
          "InitialRetryDelay": "00:00:05",
          "BackoffMultiplier": 2.0,
          "MaxRetryDelay": "00:05:00",
          "UseJitter": true
        },
        "Pipeline": {
          "BatchSize": 4,
          "EmbeddingModel": "text-embedding-3-large",
          "EnableVisionInsights": true,
          "RecordDiagnostics": true
        }
      }
=======
  "DocMind": {
    "Storage": {
      "BasePath": "uploads",
      "MaxFileSizeBytes": 20971520
    },
    "Processing": {
      "QueueCapacity": 64,
      "MaxConcurrency": 4,
      "ChunkSizeTokens": 800,
      "EnableVisionExtraction": true
    },
    "Ai": {
      "DefaultModel": "llama3",
      "EmbeddingModel": "nomic-embed-text",
      "VisionModel": "llava"
>>>>>>> b07dac16
    }
  }
}<|MERGE_RESOLUTION|>--- conflicted
+++ resolved
@@ -13,7 +13,6 @@
       "RequireAuthentication": false
     }
   },
-<<<<<<< HEAD
   "S13": {
     "DocMind": {
       "StorageRoot": "./storage",
@@ -44,23 +43,6 @@
           "RecordDiagnostics": true
         }
       }
-=======
-  "DocMind": {
-    "Storage": {
-      "BasePath": "uploads",
-      "MaxFileSizeBytes": 20971520
-    },
-    "Processing": {
-      "QueueCapacity": 64,
-      "MaxConcurrency": 4,
-      "ChunkSizeTokens": 800,
-      "EnableVisionExtraction": true
-    },
-    "Ai": {
-      "DefaultModel": "llama3",
-      "EmbeddingModel": "nomic-embed-text",
-      "VisionModel": "llava"
->>>>>>> b07dac16
     }
   }
 }