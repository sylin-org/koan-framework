--- conflicted
+++ resolved
@@ -9,9 +9,6 @@
     "framework": "Koan Framework"
   },
   "processing_strategy": {
-<<<<<<< HEAD
-    "sequential_order": [1, 2, 3, 4, 5, 6, 7, 8, 9, 10],
-=======
     "sequential_order": [
       10,
       1,
@@ -24,7 +21,6 @@
       8,
       9
     ],
->>>>>>> 655fbc7d
     "parallel_groups": [
       {
         "group_id": "alignment",
@@ -88,15 +84,12 @@
       "chunk_id": "01_executive_overview",
       "file_name": "01_executive_overview.md",
       "content_type": "strategic_overview",
-<<<<<<< HEAD
       "koan_concepts": [
         "framework_transformation",
         "entity_first_development",
         "registrar_bootstrap",
         "architecture_challenges"
       ],
-=======
->>>>>>> 655fbc7d
       "key_sections": [
         "Executive Summary",
         "Refactoring Vision",
@@ -188,7 +181,6 @@
     {
       "chunk_id": "05_infrastructure",
       "file_name": "05_infrastructure.md",
-<<<<<<< HEAD
       "lines": "1166-1295",
       "actual_lines": 130,
       "estimated_tokens": 3200,
@@ -199,9 +191,6 @@
         "bootstrap_reporting",
         "DocMindRegistrar"
       ],
-=======
-      "content_type": "bootstrap",
->>>>>>> 655fbc7d
       "key_sections": [
         "Baseline Stack",
         "Auto-Registrar",
@@ -214,17 +203,8 @@
         "configuration_matrix",
         "infra_dx_enhancements"
       ],
-<<<<<<< HEAD
       "recommended_agent": "Koan-bootstrap-specialist",
       "processing_notes": "Infrastructure foundation. Extract provider election logic and DocMind registrar patterns."
-=======
-      "koan_concepts": [
-        "AddKoan",
-        "AddDocMind",
-        "OptionsBinding",
-        "HealthChecks"
-      ]
->>>>>>> 655fbc7d
     },
     {
       "chunk_id": "06_implementation",
@@ -326,7 +306,6 @@
         "Risks and Recommendations"
       ],
       "recommended_agent": "general-purpose",
-<<<<<<< HEAD
       "cross_reference_role": true,
       "processing_notes": "Reference material for all other chunks. Extract code transformation patterns and migration procedures."
     },
@@ -445,21 +424,4 @@
       }
     ]
   }
-=======
-      "processing_notes": "Provide objective comparison between proposal goals and current sample implementation.",
-      "outputs": [
-        "proposal_summary",
-        "current_state_findings",
-        "gap_highlights",
-        "alignment_recommendations"
-      ],
-      "koan_concepts": [
-        "AddKoan",
-        "AI.Abstractions",
-        "MCP",
-        "DockerCompose"
-      ]
-    }
-  ]
->>>>>>> 655fbc7d
 }